/*
 * Licensed to CRATE Technology GmbH ("Crate") under one or more contributor
 * license agreements.  See the NOTICE file distributed with this work for
 * additional information regarding copyright ownership.  Crate licenses
 * this file to you under the Apache License, Version 2.0 (the "License");
 * you may not use this file except in compliance with the License.  You may
 * obtain a copy of the License at
 *
 *   http://www.apache.org/licenses/LICENSE-2.0
 *
 * Unless required by applicable law or agreed to in writing, software
 * distributed under the License is distributed on an "AS IS" BASIS, WITHOUT
 * WARRANTIES OR CONDITIONS OF ANY KIND, either express or implied.  See the
 * License for the specific language governing permissions and limitations
 * under the License.
 *
 * However, if you have executed another commercial license agreement
 * with Crate these terms will supersede the license and you may use the
 * software solely pursuant to the terms of the relevant commercial agreement.
 */

package io.crate.analyze;

import com.google.common.collect.ImmutableMap;
import com.google.common.collect.ImmutableSet;
import io.crate.PartitionName;
import io.crate.metadata.*;
import io.crate.metadata.sys.SysClusterTableInfo;
import io.crate.metadata.sys.SysNodesTableInfo;
import io.crate.metadata.table.TableInfo;
import io.crate.metadata.table.TestingTableInfo;
import io.crate.operation.Input;
import io.crate.operation.reference.sys.cluster.SysClusterExpression;
import io.crate.planner.RowGranularity;
import io.crate.planner.symbol.Function;
import io.crate.planner.symbol.Literal;
import io.crate.planner.symbol.Symbol;
import io.crate.sql.parser.SqlParser;
import io.crate.types.ArrayType;
import io.crate.types.DataType;
import io.crate.types.DataTypes;
import org.apache.lucene.util.BytesRef;
import org.elasticsearch.cluster.ClusterService;
import org.elasticsearch.cluster.ClusterState;
import org.elasticsearch.cluster.metadata.MetaData;
import org.elasticsearch.cluster.node.DiscoveryNode;
import org.elasticsearch.common.inject.AbstractModule;
import org.elasticsearch.common.inject.Injector;
import org.elasticsearch.common.inject.Module;
import org.elasticsearch.common.inject.ModulesBuilder;
import org.elasticsearch.common.settings.ImmutableSettings;
import org.elasticsearch.common.settings.Settings;
import org.elasticsearch.discovery.Discovery;
import org.elasticsearch.monitor.os.OsService;
import org.elasticsearch.monitor.os.OsStats;
import org.joda.time.DateTime;
import org.junit.Before;

import java.util.*;

import static org.mockito.Mockito.mock;
import static org.mockito.Mockito.when;

public class BaseAnalyzerTest {

    static final Routing shardRouting = new Routing(ImmutableMap.<String, Map<String, Set<Integer>>>builder()
            .put("nodeOne", ImmutableMap.<String, Set<Integer>>of("t1", ImmutableSet.of(1, 2)))
            .put("nodeTow", ImmutableMap.<String, Set<Integer>>of("t1", ImmutableSet.of(3, 4)))
            .build());
    static final TableIdent TEST_DOC_TABLE_IDENT = new TableIdent(null, "users");
    static final TableInfo userTableInfo = TestingTableInfo.builder(TEST_DOC_TABLE_IDENT, RowGranularity.DOC, shardRouting)
            .add("id", DataTypes.LONG, null)
            .add("other_id", DataTypes.LONG, null)
            .add("name", DataTypes.STRING, null)
            .add("details", DataTypes.OBJECT, null)
            .add("awesome", DataTypes.BOOLEAN, null)
            .add("_version", DataTypes.INTEGER, null)
            .add("counters", new ArrayType(DataTypes.LONG), null)
            .add("friends", new ArrayType(DataTypes.OBJECT), null, ReferenceInfo.ObjectType.DYNAMIC)
            .add("friends", DataTypes.LONG, Arrays.asList("id"))
            .add("friends", new ArrayType(DataTypes.STRING), Arrays.asList("groups"))
            .addPrimaryKey("id")
            .clusteredBy("id")
            .build();
    static final TableIdent TEST_DOC_TABLE_IDENT_MULTI_PK = new TableIdent(null, "users_multi_pk");
    static final TableInfo userTableInfoMultiPk = TestingTableInfo.builder(TEST_DOC_TABLE_IDENT_MULTI_PK, RowGranularity.DOC, shardRouting)
            .add("id", DataTypes.LONG, null)
            .add("name", DataTypes.STRING, null)
            .add("details", DataTypes.OBJECT, null)
            .add("awesome", DataTypes.BOOLEAN, null)
            .add("_version", DataTypes.INTEGER, null)
            .add("friends", new ArrayType(DataTypes.OBJECT), null, ReferenceInfo.ObjectType.DYNAMIC)
            .addPrimaryKey("id")
            .addPrimaryKey("name")
            .clusteredBy("id")
            .build();
    static final TableIdent TEST_DOC_TABLE_IDENT_CLUSTERED_BY_ONLY = new TableIdent(null, "users_clustered_by_only");
    static final TableInfo userTableInfoClusteredByOnly = TestingTableInfo.builder(TEST_DOC_TABLE_IDENT_CLUSTERED_BY_ONLY, RowGranularity.DOC, shardRouting)
            .add("id", DataTypes.LONG, null)
            .add("name", DataTypes.STRING, null)
            .add("details", DataTypes.OBJECT, null)
            .add("awesome", DataTypes.BOOLEAN, null)
            .add("_version", DataTypes.INTEGER, null)
            .add("friends", new ArrayType(DataTypes.OBJECT), null, ReferenceInfo.ObjectType.DYNAMIC)
            .clusteredBy("id")
            .build();
    static final TableIdent TEST_DOC_TABLE_REFRESH_INTERVAL_BY_ONLY = new TableIdent(null, "user_refresh_interval");
    static final TableInfo userTableInfoRefreshIntervalByOnly = TestingTableInfo.builder(TEST_DOC_TABLE_REFRESH_INTERVAL_BY_ONLY, RowGranularity.DOC, shardRouting)
            .add("id", DataTypes.LONG, null)
            .add("content", DataTypes.STRING, null)
            .clusteredBy("id")
            .build();
    static final TableIdent NESTED_PK_TABLE_IDENT = new TableIdent(null, "nested_pk");
    static final TableInfo nestedPkTableInfo = TestingTableInfo.builder(NESTED_PK_TABLE_IDENT, RowGranularity.DOC, shardRouting)
            .add("id", DataTypes.LONG, null)
            .add("o", DataTypes.OBJECT, null, ReferenceInfo.ObjectType.DYNAMIC)
            .add("o", DataTypes.BYTE, Arrays.asList("b"))
            .addPrimaryKey("id")
            .addPrimaryKey("o.b")
            .clusteredBy("o.b")
            .build();
    static final TableIdent TEST_PARTITIONED_TABLE_IDENT = new TableIdent(null, "parted");
    static final TableInfo TEST_PARTITIONED_TABLE_INFO = new TestingTableInfo.Builder(
            TEST_PARTITIONED_TABLE_IDENT, RowGranularity.DOC, new Routing())
<<<<<<< HEAD
            .add("id", DataTypes.INTEGER, null)
            .add("name", DataTypes.STRING, null)
            .add("date", DataTypes.TIMESTAMP, null, true)
            .add("obj", DataTypes.OBJECT, null, ReferenceInfo.ObjectType.DYNAMIC)
            // add 2 partitions/simulate already done inserts
=======
            .add("id", DataType.INTEGER, null)
            .add("name", DataType.STRING, null)
            .add("date", DataType.TIMESTAMP, null, true)
            .add("obj", DataType.OBJECT, null, ReferenceInfo.ObjectType.DYNAMIC)
            // add 3 partitions/simulate already done inserts
>>>>>>> eb3e5ce5
            .addPartitions(
                    new PartitionName("parted", Arrays.asList("1395874800000")).stringValue(),
                    new PartitionName("parted", Arrays.asList("1395961200000")).stringValue(),
                    new PartitionName("parted", new ArrayList<String>(){{add(null);}}).stringValue())
            .build();
    static final TableIdent TEST_MULTIPLE_PARTITIONED_TABLE_IDENT = new TableIdent(null, "multi_parted");
    static final TableInfo TEST_MULTIPLE_PARTITIONED_TABLE_INFO = new TestingTableInfo.Builder(
            TEST_MULTIPLE_PARTITIONED_TABLE_IDENT, RowGranularity.DOC, new Routing())
<<<<<<< HEAD
            .add("id", DataTypes.INTEGER, null)
            .add("date", DataTypes.TIMESTAMP, null, true)
            .add("num", DataTypes.LONG, null)
            .add("obj", DataTypes.OBJECT, null, ReferenceInfo.ObjectType.DYNAMIC)
            .add("obj", DataTypes.STRING, Arrays.asList("name"), true)
                    // add 2 partitions/simulate already done inserts
=======
            .add("id", DataType.INTEGER, null)
            .add("date", DataType.TIMESTAMP, null, true)
            .add("num", DataType.LONG, null)
            .add("obj", DataType.OBJECT, null, ReferenceInfo.ObjectType.DYNAMIC)
            .add("obj", DataType.STRING, Arrays.asList("name"), true)
            // add 3 partitions/simulate already done inserts
>>>>>>> eb3e5ce5
            .addPartitions(
                    new PartitionName("multi_parted", Arrays.asList("1395874800000", "0")).stringValue(),
                    new PartitionName("multi_parted", Arrays.asList("1395961200000", "-100")).stringValue(),
                    new PartitionName("multi_parted", Arrays.asList(null, "-100")).stringValue())
            .build();
    static final TableIdent TEST_NESTED_PARTITIONED_TABLE_IDENT = new TableIdent(null, "nested_parted");
    static final TableInfo TEST_NESTED_PARTITIONED_TABLE_INFO = new TestingTableInfo.Builder(
            TEST_NESTED_PARTITIONED_TABLE_IDENT, RowGranularity.DOC, new Routing())
            .add("id", DataType.INTEGER, null)
            .add("date", DataType.TIMESTAMP, null, true)
            .add("obj", DataType.OBJECT, null, ReferenceInfo.ObjectType.DYNAMIC)
            .add("obj", DataType.STRING, Arrays.asList("name"), true)
                    // add 3 partitions/simulate already done inserts
            .addPartitions(
                    new PartitionName("nested_parted", Arrays.asList("1395874800000", "Trillian")).stringValue(),
                    new PartitionName("nested_parted", Arrays.asList("1395961200000", "Ford")).stringValue(),
                    new PartitionName("nested_parted", Arrays.asList(null, "Zaphod")).stringValue())
            .build();

    static final FunctionInfo ABS_FUNCTION_INFO = new FunctionInfo(
            new FunctionIdent("abs", Arrays.<DataType>asList(DataTypes.LONG)),
            DataTypes.LONG);
    static final FunctionInfo YEAR_FUNCTION_INFO = new FunctionInfo(
            new FunctionIdent("year", Arrays.<DataType>asList(DataTypes.TIMESTAMP)),
            DataTypes.STRING);

    Injector injector;
    Analyzer analyzer;

    static final ReferenceInfo LOAD_INFO = SysNodesTableInfo.INFOS.get(new ColumnIdent("load"));
    static final ReferenceInfo LOAD1_INFO = SysNodesTableInfo.INFOS.get(new ColumnIdent("load", "1"));
    static final ReferenceInfo LOAD5_INFO = SysNodesTableInfo.INFOS.get(new ColumnIdent("load", "5"));

    static final ReferenceInfo CLUSTER_NAME_INFO = SysClusterTableInfo.INFOS.get(new ColumnIdent("name"));

    static class ClusterNameExpression extends SysClusterExpression<BytesRef> {

        protected ClusterNameExpression() {
            super(CLUSTER_NAME_INFO.ident().columnIdent().name());
        }

        @Override
        public BytesRef value() {
            return new BytesRef("testcluster");
        }
    }

    static class AbsFunction implements Scalar<Long, Number> {

        @Override
        public Long evaluate(Input<Number>... args) {
            if (args[0].value() == null) {
                return null;
            }
            return Math.abs((args[0].value()).longValue());
        }

        @Override
        public FunctionInfo info() {
            return ABS_FUNCTION_INFO;
        }


        @Override
        public Symbol normalizeSymbol(Function symbol) {
            if (symbol.arguments().get(0) instanceof Input) {
                return Literal.newLiteral(evaluate((Input<Number>) symbol.arguments().get(0)));
            }
            return symbol;
        }
    }

    static class YearFunction implements Scalar<String, Long> {

        @Override
        public String evaluate(Input<Long>... args) {
            if (args == null || args.length == 0 || args[0] == null) {
                return null;
            }
            return new DateTime(args[0]).year().getAsString();
        }

        @Override
        public FunctionInfo info() {
            return YEAR_FUNCTION_INFO;
        }

        @Override
        public Symbol normalizeSymbol(Function symbol) {
            if (symbol.arguments().get(0) instanceof Input) {
                return Literal.newLiteral(evaluate((Input<Long>) symbol.arguments().get(0)));
            }
            return symbol;
        }
    }

    /**
     * borrowed from {@link io.crate.operation.reference.sys.TestGlobalSysExpressions}
     * // TODO share it
     */
    static class TestModule extends AbstractModule {

        @Override
        protected void configure() {
            ClusterService clusterService = mock(ClusterService.class);
            ClusterState state = mock(ClusterState.class);
            MetaData metaData = mock(MetaData.class);
            when(metaData.settings()).thenReturn(ImmutableSettings.EMPTY);
            when(metaData.persistentSettings()).thenReturn(ImmutableSettings.EMPTY);
            when(metaData.transientSettings()).thenReturn(ImmutableSettings.EMPTY);
            when(state.metaData()).thenReturn(metaData);
            when(clusterService.state()).thenReturn(state);
            bind(ClusterService.class).toInstance(clusterService);
            bind(Settings.class).toInstance(ImmutableSettings.EMPTY);
            OsService osService = mock(OsService.class);
            OsStats osStats = mock(OsStats.class);
            when(osService.stats()).thenReturn(osStats);
            when(osStats.loadAverage()).thenReturn(new double[]{1, 5, 15});
            bind(OsService.class).toInstance(osService);
            Discovery discovery = mock(Discovery.class);
            bind(Discovery.class).toInstance(discovery);
            DiscoveryNode node = mock(DiscoveryNode.class);
            when(discovery.localNode()).thenReturn(node);
            when(node.getId()).thenReturn("node-id-1");
            when(node.getName()).thenReturn("node 1");
        }
    }

    protected Analysis analyze(String statement) {
        return analyzer.analyze(SqlParser.createStatement(statement));
    }

    protected Analysis analyze(String statement, Object[] params) {
        return analyzer.analyze(SqlParser.createStatement(statement), params);
    }

    protected List<Module> getModules() {
        return new ArrayList<>();
    }

    @Before
    public void setUp() throws Exception {
        ModulesBuilder builder = new ModulesBuilder();
        for (Module m : getModules()) {
            builder.add(m);
        }
        injector = builder.createInjector();
        analyzer = injector.getInstance(Analyzer.class);
    }


    protected static Function getFunctionByName(String functionName, Collection c) {
        Function function = null;
        Iterator<Function> it = c.iterator();
        while (function == null && it.hasNext()) {
            Function f = it.next();
            if (f.info().ident().name().equals(functionName)) {
                function = f;
            }

        }
        return function;
    }
}<|MERGE_RESOLUTION|>--- conflicted
+++ resolved
@@ -122,19 +122,11 @@
     static final TableIdent TEST_PARTITIONED_TABLE_IDENT = new TableIdent(null, "parted");
     static final TableInfo TEST_PARTITIONED_TABLE_INFO = new TestingTableInfo.Builder(
             TEST_PARTITIONED_TABLE_IDENT, RowGranularity.DOC, new Routing())
-<<<<<<< HEAD
             .add("id", DataTypes.INTEGER, null)
             .add("name", DataTypes.STRING, null)
             .add("date", DataTypes.TIMESTAMP, null, true)
             .add("obj", DataTypes.OBJECT, null, ReferenceInfo.ObjectType.DYNAMIC)
-            // add 2 partitions/simulate already done inserts
-=======
-            .add("id", DataType.INTEGER, null)
-            .add("name", DataType.STRING, null)
-            .add("date", DataType.TIMESTAMP, null, true)
-            .add("obj", DataType.OBJECT, null, ReferenceInfo.ObjectType.DYNAMIC)
             // add 3 partitions/simulate already done inserts
->>>>>>> eb3e5ce5
             .addPartitions(
                     new PartitionName("parted", Arrays.asList("1395874800000")).stringValue(),
                     new PartitionName("parted", Arrays.asList("1395961200000")).stringValue(),
@@ -143,21 +135,12 @@
     static final TableIdent TEST_MULTIPLE_PARTITIONED_TABLE_IDENT = new TableIdent(null, "multi_parted");
     static final TableInfo TEST_MULTIPLE_PARTITIONED_TABLE_INFO = new TestingTableInfo.Builder(
             TEST_MULTIPLE_PARTITIONED_TABLE_IDENT, RowGranularity.DOC, new Routing())
-<<<<<<< HEAD
             .add("id", DataTypes.INTEGER, null)
             .add("date", DataTypes.TIMESTAMP, null, true)
             .add("num", DataTypes.LONG, null)
             .add("obj", DataTypes.OBJECT, null, ReferenceInfo.ObjectType.DYNAMIC)
             .add("obj", DataTypes.STRING, Arrays.asList("name"), true)
-                    // add 2 partitions/simulate already done inserts
-=======
-            .add("id", DataType.INTEGER, null)
-            .add("date", DataType.TIMESTAMP, null, true)
-            .add("num", DataType.LONG, null)
-            .add("obj", DataType.OBJECT, null, ReferenceInfo.ObjectType.DYNAMIC)
-            .add("obj", DataType.STRING, Arrays.asList("name"), true)
             // add 3 partitions/simulate already done inserts
->>>>>>> eb3e5ce5
             .addPartitions(
                     new PartitionName("multi_parted", Arrays.asList("1395874800000", "0")).stringValue(),
                     new PartitionName("multi_parted", Arrays.asList("1395961200000", "-100")).stringValue(),
@@ -166,10 +149,10 @@
     static final TableIdent TEST_NESTED_PARTITIONED_TABLE_IDENT = new TableIdent(null, "nested_parted");
     static final TableInfo TEST_NESTED_PARTITIONED_TABLE_INFO = new TestingTableInfo.Builder(
             TEST_NESTED_PARTITIONED_TABLE_IDENT, RowGranularity.DOC, new Routing())
-            .add("id", DataType.INTEGER, null)
-            .add("date", DataType.TIMESTAMP, null, true)
-            .add("obj", DataType.OBJECT, null, ReferenceInfo.ObjectType.DYNAMIC)
-            .add("obj", DataType.STRING, Arrays.asList("name"), true)
+            .add("id", DataTypes.INTEGER, null)
+            .add("date", DataTypes.TIMESTAMP, null, true)
+            .add("obj", DataTypes.OBJECT, null, ReferenceInfo.ObjectType.DYNAMIC)
+            .add("obj", DataTypes.STRING, Arrays.asList("name"), true)
                     // add 3 partitions/simulate already done inserts
             .addPartitions(
                     new PartitionName("nested_parted", Arrays.asList("1395874800000", "Trillian")).stringValue(),
